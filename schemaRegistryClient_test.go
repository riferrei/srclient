--- conflicted
+++ resolved
@@ -384,14 +384,6 @@
 	assert.Equal(t, schema1, schema2)
 }
 
-<<<<<<< HEAD
-func TestSchemaRegistryClient_JsonSchemaParses(t *testing.T) {
-	{
-		server, call := mockServerWithSchemaResponse(t, "test1-value", "latest", schemaResponse{
-			Subject:    "test1",
-			Version:    1,
-			Schema:     "{\"type\": \"object\",\n\"properties\": {\n  \"f1\": {\n    \"type\": \"string\"\n  }}}",
-=======
 func TestSchemaRegistryClient_GetSchemaType(t *testing.T) {
 	{
 		expectedSchemaType := Json
@@ -400,13 +392,48 @@
 			Version:    1,
 			Schema:     "payload",
 			SchemaType: &expectedSchemaType,
->>>>>>> 7be4c801
-			ID:         1,
-			References: nil,
-		})
-
-		srClient := CreateSchemaRegistryClient(server.URL)
-<<<<<<< HEAD
+			ID:         1,
+			References: nil,
+		})
+
+		srClient := CreateSchemaRegistryClient(server.URL)
+		schema, err := srClient.GetLatestSchema("test1-value")
+
+		// Test response
+		assert.NoError(t, err)
+		assert.Equal(t, 1, *call)
+		assert.Equal(t, *schema.SchemaType(), expectedSchemaType)
+	}
+	{
+		server, call := mockServerWithSchemaResponse(t, "test1-value", "latest", schemaResponse{
+			Subject:    "test1",
+			Version:    1,
+			Schema:     "payload",
+			ID:         1,
+			References: nil,
+		})
+
+		srClient := CreateSchemaRegistryClient(server.URL)
+		schema, err := srClient.GetLatestSchema("test1-value")
+
+		// Test response
+		assert.NoError(t, err)
+		assert.Equal(t, 1, *call)
+		assert.Nil(t, schema.SchemaType())
+	}
+}
+
+func TestSchemaRegistryClient_JsonSchemaParses(t *testing.T) {
+	{
+		server, call := mockServerWithSchemaResponse(t, "test1-value", "latest", schemaResponse{
+			Subject:    "test1",
+			Version:    1,
+			Schema:     "{\"type\": \"object\",\n\"properties\": {\n  \"f1\": {\n    \"type\": \"string\"\n  }}}",
+			ID:         1,
+			References: nil,
+		})
+
+		srClient := CreateSchemaRegistryClient(server.URL)
 		schema1, err := srClient.GetLatestSchema("test1-value")
 
 		// Test valid schema response
@@ -416,14 +443,6 @@
 		assert.NotNil(t, schema1.JsonSchema())
 		assert.NoError(t, json.Unmarshal([]byte("{\"f1\": \"v1\"}"), &v))
 		assert.NoError(t, schema1.JsonSchema().Validate(v))
-=======
-		schema, err := srClient.GetLatestSchema("test1-value")
-
-		// Test response
-		assert.NoError(t, err)
-		assert.Equal(t, 1, *call)
-		assert.Equal(t, *schema.SchemaType(), expectedSchemaType)
->>>>>>> 7be4c801
 	}
 	{
 		server, call := mockServerWithSchemaResponse(t, "test1-value", "latest", schemaResponse{
@@ -435,21 +454,12 @@
 		})
 
 		srClient := CreateSchemaRegistryClient(server.URL)
-<<<<<<< HEAD
 		schema1, err := srClient.GetLatestSchema("test1-value")
 
 		// Test invalid schema response
 		assert.NoError(t, err)
 		assert.Equal(t, 1, *call)
 		assert.Nil(t, schema1.JsonSchema())
-=======
-		schema, err := srClient.GetLatestSchema("test1-value")
-
-		// Test response
-		assert.NoError(t, err)
-		assert.Equal(t, 1, *call)
-		assert.Nil(t, schema.SchemaType())
->>>>>>> 7be4c801
 	}
 }
 
