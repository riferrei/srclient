package srclient

import (
	"errors"
	"fmt"
	"github.com/linkedin/goavro/v2"
	"net/url"
	"regexp"
	"sort"
	"time"
)

// Compile-time interface check
var _ ISchemaRegistryClient = new(MockSchemaRegistryClient)

// Currently unexported to not pollute the interface
var (
	errInvalidSchemaType       = errors.New("invalid schema type. valid values are Avro, Json, or Protobuf")
	errSchemaAlreadyRegistered = errors.New("schema already registered")
	errSchemaNotFound          = errors.New("schema not found")
	errSubjectNotFound         = errors.New("subject not found")
	errNotImplemented          = errors.New("not implemented")
)

// MockSchemaRegistryClient represents an in-memory SchemaRegistryClient for testing purposes.
type MockSchemaRegistryClient struct {
	// schemaRegistryURL is used to form errors
	schemaRegistryURL string

	// schemaVersions is a map of subject to a map of versions to the actual schema
	schemaVersions map[string]map[int]*Schema

	// schemaIDs is a map of schema ID to the actual schema
	schemaIDs map[int]*Schema

	// idCounter is used to generate unique IDs for each schema
	idCounter int
}

// CreateMockSchemaRegistryClient initializes a MockSchemaRegistryClient
func CreateMockSchemaRegistryClient(mockURL string) *MockSchemaRegistryClient {
	mockClient := &MockSchemaRegistryClient{
		schemaRegistryURL: mockURL,
		schemaVersions:    map[string]map[int]*Schema{},
		schemaIDs:         map[int]*Schema{},
	}

	return mockClient
}

// avroRegex is used to remove whitespace from the schema string
var avroRegex = regexp.MustCompile(`\r?\n`)

// CreateSchema generates a new schema with the given details, references are unused
func (mck *MockSchemaRegistryClient) CreateSchema(subject string, schema string, schemaType SchemaType, _ ...Reference) (*Schema, error) {
	mck.idCounter++
	return mck.SetSchema(mck.idCounter, subject, schema, schemaType, -1)
}

// SetSchema overwrites a schema with the given id. Allows you to set a schema with a specific ID for testing purposes.
// Sets the ID counter to the given id if it is greater than the current counter. Version
// is used to set the version of the schema. If version is -1, the version will be set to the next available version.
func (mck *MockSchemaRegistryClient) SetSchema(id int, subject string, schema string, schemaType SchemaType, version int) (*Schema, error) {
	if id > mck.idCounter {
		mck.idCounter = id
	}

	switch schemaType {
	case Avro, Json:
		schema = avroRegex.ReplaceAllString(schema, " ")
	case Protobuf:
		break
	default:
		return nil, errInvalidSchemaType
	}

	resultFromSchemaCache, ok := mck.schemaVersions[subject]
	if !ok {
		return mck.generateVersion(id, subject, schema, schemaType, version)
	}

	// Verify if it's not the same schema as an existing version
	for _, existing := range resultFromSchemaCache {
		if existing.schema == schema {
			posErr := url.Error{
				Op:  "POST",
				URL: fmt.Sprintf("%s/subjects/%s/versions", mck.schemaRegistryURL, subject),
				Err: errSchemaAlreadyRegistered,
			}
			return nil, &posErr
		}
	}

	return mck.generateVersion(id, subject, schema, schemaType, version)
}

// GetSchema Returns a Schema for the given ID
func (mck *MockSchemaRegistryClient) GetSchema(schemaID int) (*Schema, error) {
	thisSchema, ok := mck.schemaIDs[schemaID]
	if !ok {
		posErr := url.Error{
			Op:  "GET",
			URL: fmt.Sprintf("%s/schemas/ids/%d", mck.schemaRegistryURL, schemaID),
			Err: errSchemaNotFound,
		}

		return nil, &posErr
	}
	return thisSchema, nil
}

// GetLatestSchema Returns the highest ordinal version of a Schema for a given `concrete subject`
func (mck *MockSchemaRegistryClient) GetLatestSchema(subject string) (*Schema, error) {
	// Error is never returned
	versions, _ := mck.GetSchemaVersions(subject)
	if len(versions) == 0 {
		return nil, errSchemaNotFound
	}

	latestVersion := versions[len(versions)-1]

	// This can't realistically throw an error
	thisSchema, _ := mck.GetSchemaByVersion(subject, latestVersion)

	return thisSchema, nil
}

// GetSchemaVersions Returns the array of versions this subject has previously registered
func (mck *MockSchemaRegistryClient) GetSchemaVersions(subject string) ([]int, error) {
	versions := mck.allVersions(subject)
	return versions, nil
}

// GetSchemaByVersion Returns the given Schema according to the passed in subject and version number
func (mck *MockSchemaRegistryClient) GetSchemaByVersion(subject string, version int) (*Schema, error) {
	var schema *Schema
	schemaVersionMap, ok := mck.schemaVersions[subject]
	if !ok {
		posErr := url.Error{
			Op:  "GET",
			URL: mck.schemaRegistryURL + fmt.Sprintf("/subjects/%s/versions/%d", subject, version),
			Err: errSubjectNotFound,
		}
		return nil, &posErr
	}
	for id, schemaL := range schemaVersionMap {
		if id == version {
			schema = schemaL
		}
	}

	if schema == nil {
		posErr := url.Error{
			Op:  "GET",
			URL: mck.schemaRegistryURL + fmt.Sprintf("/subjects/%s/versions/%d", subject, version),
			Err: errSchemaNotFound,
		}
		return nil, &posErr
	}

	return schema, nil
}

// GetSubjects Returns all registered subjects
func (mck *MockSchemaRegistryClient) GetSubjects() ([]string, error) {
	var allSubjects []string

	for subject := range mck.schemaVersions {
		allSubjects = append(allSubjects, subject)
	}

	return allSubjects, nil
}

// GetSubjectsIncludingDeleted is not implemented and returns an error
func (mck *MockSchemaRegistryClient) GetSubjectsIncludingDeleted() ([]string, error) {
	return nil, errNotImplemented
}

// DeleteSubject removes given subject from the cache
func (mck *MockSchemaRegistryClient) DeleteSubject(subject string, _ bool) error {
	delete(mck.schemaVersions, subject)
	return nil
}

// DeleteSubjectByVersion removes given subject's version from cache
func (mck *MockSchemaRegistryClient) DeleteSubjectByVersion(subject string, version int, _ bool) error {
	_, ok := mck.schemaVersions[subject]
	if !ok {
		posErr := url.Error{
			Op:  "DELETE",
			URL: fmt.Sprintf("%s/subjects/%s/versions/%d", mck.schemaRegistryURL, subject, version),
			Err: errSubjectNotFound,
		}
		return &posErr
	}

	for schemaVersion := range mck.schemaVersions[subject] {
		if schemaVersion == version {
			delete(mck.schemaVersions[subject], schemaVersion)
			return nil
		}
	}

	posErr := url.Error{
		Op:  "GET",
		URL: fmt.Sprintf("%s/subjects/%s/versions/%d", mck.schemaRegistryURL, subject, version),
		Err: errSchemaNotFound,
	}
	return &posErr
}

// ChangeSubjectCompatibilityLevel is not implemented
func (mck *MockSchemaRegistryClient) ChangeSubjectCompatibilityLevel(string, CompatibilityLevel) (*CompatibilityLevel, error) {
	return nil, errNotImplemented
}

// GetGlobalCompatibilityLevel is not implemented
func (mck *MockSchemaRegistryClient) GetGlobalCompatibilityLevel() (*CompatibilityLevel, error) {
	return nil, errNotImplemented
}

// GetCompatibilityLevel is not implemented
func (mck *MockSchemaRegistryClient) GetCompatibilityLevel(string, bool) (*CompatibilityLevel, error) {
	return nil, errNotImplemented
}

// SetCredentials is not implemented
func (mck *MockSchemaRegistryClient) SetCredentials(string, string) {
	// Nothing because mockSchemaRegistryClient is actually very vulnerable
}

// SetBearerToken is not implemented
func (mck *MockSchemaRegistryClient) SetBearerToken(string) {
	// Nothing because mockSchemaRegistryClient is actually very vulnerable
}

// SetTimeout is not implemented
func (mck *MockSchemaRegistryClient) SetTimeout(time.Duration) {
	// Nothing because there is no timeout for cache
}

// CachingEnabled is not implemented
func (mck *MockSchemaRegistryClient) CachingEnabled(bool) {
	// Nothing because caching is always enabled, duh
}

// ResetCache is not implemented
func (mck *MockSchemaRegistryClient) ResetCache() {
	// Nothing because there is no lock for cache
}

// CodecCreationEnabled is not implemented
func (mck *MockSchemaRegistryClient) CodecCreationEnabled(bool) {
	// Nothing because codecs do not matter in the inMem storage of schemas
}

// IsSchemaCompatible is not implemented
func (mck *MockSchemaRegistryClient) IsSchemaCompatible(string, string, string, SchemaType, ...Reference) (bool, error) {
	return false, errNotImplemented
}

// LookupSchema is not implemented
func (mck *MockSchemaRegistryClient) LookupSchema(string, string, SchemaType, ...Reference) (*Schema, error) {
	return nil, errNotImplemented
}

/*
These classes are written as helpers and therefore, are not exported.
generateVersion will register a new version of the schema passed, it will NOT do any checks
for the schema being already registered, or for the advancing of the schema ID, these are expected to be
handled beforehand by the environment.
allVersions returns an ordered int[] with all versions for a given subject. It does NOT
qualify for key/value subjects, it expects to have a `concrete subject` passed on to do the checks.
*/

// generateVersion the next version of the schema for the given subject, givenVersion can be set to -1 to generate one.
<<<<<<< HEAD
func (mck *MockSchemaRegistryClient) generateVersion(id int, subject string, schema string, schemaType SchemaType, givenVersion int) (*Schema, error) {
	versions := mck.allVersions(subject)
=======
func (mck *MockSchemaRegistryClient) generateVersion(id int, subject string, schema string, schemaType SchemaType, givenVersion int) *Schema {
>>>>>>> c99287ea
	schemaVersionMap := map[int]*Schema{}
	currentVersion := 1

	if givenVersion >= 0 {
		currentVersion = givenVersion
	}

	// if existing versions are found, make sure to load in the version map
	if existingMap := mck.schemaVersions[subject]; len(existingMap) > 0 {
		schemaVersionMap = existingMap

		// If no version was given, and existing versions are found, +1 the new number from the latest version
		if givenVersion <= 0 {
			versions := mck.allVersions(subject)
			currentVersion = versions[len(versions)-1] + 1
		}
	}

	// Add a codec, required otherwise Codec() panics and the mock registry is unusable
	codec, err := goavro.NewCodec(schema)
	if err != nil {
		return nil, err
	}

	schemaToRegister := &Schema{
		id:         id,
		schema:     schema,
		version:    currentVersion,
		codec:      codec,
		schemaType: &schemaType,
	}

	schemaVersionMap[currentVersion] = schemaToRegister
	mck.schemaVersions[subject] = schemaVersionMap
	mck.schemaIDs[schemaToRegister.id] = schemaToRegister

	return schemaToRegister, nil
}

// allVersions returns all versions for a given subject, assumes it exists
func (mck *MockSchemaRegistryClient) allVersions(subject string) []int {
	var versions []int
	result, ok := mck.schemaVersions[subject]

	if ok {
		for version := range result {
			versions = append(versions, version)
		}
	}

	sort.Ints(versions)

	return versions
}<|MERGE_RESOLUTION|>--- conflicted
+++ resolved
@@ -275,12 +275,7 @@
 */
 
 // generateVersion the next version of the schema for the given subject, givenVersion can be set to -1 to generate one.
-<<<<<<< HEAD
 func (mck *MockSchemaRegistryClient) generateVersion(id int, subject string, schema string, schemaType SchemaType, givenVersion int) (*Schema, error) {
-	versions := mck.allVersions(subject)
-=======
-func (mck *MockSchemaRegistryClient) generateVersion(id int, subject string, schema string, schemaType SchemaType, givenVersion int) *Schema {
->>>>>>> c99287ea
 	schemaVersionMap := map[int]*Schema{}
 	currentVersion := 1
 
